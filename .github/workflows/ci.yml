--- conflicted
+++ resolved
@@ -57,10 +57,7 @@
           sudo apt-get update
           sudo apt-get install -y qemu-system-arm
       - run: cargo run --release
-<<<<<<< HEAD
         working-directory: tests/cortex
-        # https://github.com/dtolnay/linkme/issues/23
-        continue-on-error: true
 
   clippy:
     name: Clippy
@@ -68,7 +65,4 @@
     steps:
       - uses: actions/checkout@v2
       - uses: dtolnay/rust-toolchain@clippy
-      - run: cargo clippy --tests -- -Dclippy::all -Dclippy::pedantic
-=======
-        working-directory: tests/cortex
->>>>>>> 6497ae95
+      - run: cargo clippy --tests -- -Dclippy::all -Dclippy::pedantic